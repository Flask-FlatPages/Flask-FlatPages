[tox]
envlist =
   py26flask08,py26flask09,py26flask010,
   py27flask08,py27flask09,py27flask010,
   py33flask010,
   py34flask010,
   pypyflask08,pypyflask09,pypyflask010

[testenv]
deps = -rtestapp/requirements.txt
setenv = PYTHONPATH=.
whitelist_externals = make

[testenv:py26flask08]
basepython = python2.6
deps = Flask==0.8
commands =
<<<<<<< HEAD
  pip install -q -I Flask==0.8 Markdown==2.3.1
=======
>>>>>>> d45b19e7
  make -C testapp/ test

[testenv:py26flask09]
basepython = python2.6
deps = Flask==0.9
commands =
<<<<<<< HEAD
  pip install -q -I Flask==0.9 Markdown==2.3.1
=======
>>>>>>> d45b19e7
  make -C testapp/ test

[testenv:py26flask010]
basepython = python2.6
deps = Flask==0.10.1
commands =
<<<<<<< HEAD
  pip install -q -I Flask==0.10.1 Markdown==2.3.1
=======
>>>>>>> d45b19e7
  make -C testapp/ test

[testenv:py27flask08]
basepython = python2.7
deps = Flask==0.8
commands =
  make -C testapp/ test

[testenv:py27flask09]
basepython = python2.7
deps = Flask==0.9
commands =
  make -C testapp/ test

[testenv:py27flask010]
basepython = python2.7
deps = Flask==0.10.1
commands =
  make -C testapp/ test

[testenv:py33flask010]
basepython = python3.3
deps = Flask==0.10.1
commands =
  make -C testapp/ test

[testenv:py34flask010]
basepython = python3.4
commands =
  pip install -q -I Flask==0.10.1
  make -C testapp/ test

[testenv:pypyflask08]
basepython = pypy
deps = Flask==0.8
commands =
  make -C testapp/ test

[testenv:pypyflask09]
basepython = pypy
deps = Flask==0.9
commands =
  make -C testapp/ test

[testenv:pypyflask010]
basepython = pypy
deps = Flask==0.10.1
commands =
  make -C testapp/ test<|MERGE_RESOLUTION|>--- conflicted
+++ resolved
@@ -13,32 +13,20 @@
 
 [testenv:py26flask08]
 basepython = python2.6
-deps = Flask==0.8
+deps = Flask==0.8 Markdown==2.3.1
 commands =
-<<<<<<< HEAD
-  pip install -q -I Flask==0.8 Markdown==2.3.1
-=======
->>>>>>> d45b19e7
   make -C testapp/ test
 
 [testenv:py26flask09]
 basepython = python2.6
-deps = Flask==0.9
+deps = Flask==0.9 Markdown==2.3.1
 commands =
-<<<<<<< HEAD
-  pip install -q -I Flask==0.9 Markdown==2.3.1
-=======
->>>>>>> d45b19e7
   make -C testapp/ test
 
 [testenv:py26flask010]
 basepython = python2.6
-deps = Flask==0.10.1
+deps = Flask==0.10.1 Markdown==2.3.1
 commands =
-<<<<<<< HEAD
-  pip install -q -I Flask==0.10.1 Markdown==2.3.1
-=======
->>>>>>> d45b19e7
   make -C testapp/ test
 
 [testenv:py27flask08]
@@ -67,8 +55,8 @@
 
 [testenv:py34flask010]
 basepython = python3.4
+deps = Flask==0.10.1
 commands =
-  pip install -q -I Flask==0.10.1
   make -C testapp/ test
 
 [testenv:pypyflask08]
