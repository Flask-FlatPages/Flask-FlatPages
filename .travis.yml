sudo: true
<<<<<<< HEAD
dist: xenial
=======
dist: xenial 
>>>>>>> 89e6e60e
language: python
python:
  - "2.7"
  - "3.4"
  - "3.5"
  - "3.6"
  - "3.7"

install:
  - pip install tox-travis==0.10
script:
  - tox<|MERGE_RESOLUTION|>--- conflicted
+++ resolved
@@ -1,9 +1,5 @@
 sudo: true
-<<<<<<< HEAD
-dist: xenial
-=======
 dist: xenial 
->>>>>>> 89e6e60e
 language: python
 python:
   - "2.7"
